#!/usr/bin/env python3
from __future__ import annotations
#######################################################################################
## suite-cisco-ai-building-blocks/src/app/user_commands/create_sdk.py
## Copyright (c) 2025 Jeff Teeter, Ph.D.
## Cisco Systems, Inc.
## Licensed under the Apache License, Version 2.0 (see LICENSE)
## Distributed on an "AS IS" BASIS, WITHOUT WARRANTIES OR CONDITIONS OF ANY KIND.
#######################################################################################
"""
╔═══════════════════ OpenAPI SDK Generation Wizard ═════════════════════════╗
║ A polished step‑by‑step CLI to run openapi‑python‑client for your specs.  ║
║                                                                           ║
║ FEATURES                                                                  ║
║   • Select a spec                                                         ║
║   • Suggest folder name from platform_registry.json                       ║
║   • Generate the SDK with poetry meta                                     ║
║   • Auto‑populate *sdk_module* in platform_registry.json                  ║
║     (but **does NOT touch the `installed` flag**)                         ║
║   • Show pip‑install instructions & import snippet                        ║
╚═══════════════════════════════════════════════════════════════════════════╝
"""

import os
import sys
import shlex
import subprocess
import json
import re
import tomllib
from pathlib import Path
from typing import List, Dict, Optional
import tomllib

from rich.console import Console
from rich.panel import Panel
from rich.prompt import Prompt
from rich.table import Table
from rich.tree import Tree
from rich.markdown import Markdown
from rich import box
from rich.traceback import install

install()
console = Console()

# ────────────────────────────────────────────────────────────────────────────────
# Constants
# ────────────────────────────────────────────────────────────────────────────────
PROJECT_ROOT           = Path(__file__).resolve().parents[3]  # repo root
SOURCE_DIR             = PROJECT_ROOT / "src" / "source_open_api"           # specs folder
OUTPUT_BASE_DIR        = PROJECT_ROOT / "src" / "db_scripts" / "output_sdk" # generated SDKs
SDK_MAP_FILE           = PROJECT_ROOT / "src" / "app" / "llm" / "sdk_map.json"
PLATFORM_REGISTRY_FILE = PROJECT_ROOT / "src" / "app" / "llm" / "platform_registry.json"

# ────────────────────────────────────────────────────────────────────────────────
# Helpers
# ────────────────────────────────────────────────────────────────────────────────

def clear_screen() -> None:
    if sys.stdout.isatty():
        os.system("cls" if os.name == "nt" else "clear")


def list_existing_sdks() -> List[str]:
    return sorted(p.name for p in OUTPUT_BASE_DIR.iterdir() if p.is_dir()) if OUTPUT_BASE_DIR.exists() else []


def list_specs() -> List[Path]:
    specs = sorted(p for p in SOURCE_DIR.iterdir() if p.is_file() and p.suffix.lower() in {".json", ".yaml", ".yml"})
    if not specs:
        console.print(f"[red]No OpenAPI files found in {SOURCE_DIR}[/red]")
        sys.exit(1)
    return specs


def ask_choice(prompt: str, default: str) -> str:
    return Prompt.ask(f"[cyan]?[/cyan] [bold]{prompt}[/bold]", default=default).strip()


def sanitize_sdk_name(name: str) -> str:
    sanitized = re.sub(r"[^0-9a-zA-Z_]+", "_", name).lower()
    sanitized = re.sub(r"_+", "_", sanitized).strip("_")
    return sanitized or "sdk"


def build_command(spec: Path, sdk_name: str, package_name: str) -> List[str]:
    dest = OUTPUT_BASE_DIR / sdk_name
    dest.mkdir(parents=True, exist_ok=True)
    return [
        "openapi-python-client", "generate",
        "--path", str(spec),
        "--output-path", str(dest),
        "--meta", "poetry",
        "--overwrite",
        "--package-name", package_name,
    ]


def parse_package_dir(dest_dir: Path, fallback: str) -> str:
    pyproject = dest_dir / "pyproject.toml"
    if pyproject.exists():
        try:
            data = tomllib.loads(pyproject.read_text(encoding="utf-8"))
            name = data.get("project", {}).get("name") or \
                   data.get("tool", {}).get("poetry", {}).get("name")
            if name:
                return name.replace("-", "_")
        except Exception:
            pass
    return fallback


def load_registry() -> Dict[str, Dict[str, str]]:
    try:
        return json.loads(PLATFORM_REGISTRY_FILE.read_text(encoding="utf-8"))
    except Exception:
        return {}


def save_registry(reg: Dict[str, Dict[str, str]]) -> None:
    PLATFORM_REGISTRY_FILE.parent.mkdir(parents=True, exist_ok=True)
    PLATFORM_REGISTRY_FILE.write_text(json.dumps(reg, indent=2), encoding="utf-8")


def registry_short_name_for_spec(spec: Path, registry: Dict[str, Dict[str, str]]) -> Optional[str]:
    stem = spec.stem.lower()
    for short_name, entry in registry.items():
        if stem == str(entry.get("openapi_name", "")).lower():
            return short_name
    return None


def extract_package_name(dest: Path) -> str:
    """Return the package name from pyproject.toml or best-effort fallback."""
    pyproject = dest / "pyproject.toml"
    if pyproject.exists():
        try:
            data = tomllib.loads(pyproject.read_text(encoding="utf-8"))
            if "tool" in data and "poetry" in data["tool"]:
                poetry = data["tool"]["poetry"]
                packages = poetry.get("packages")
                if isinstance(packages, list) and packages:
                    inc = packages[0].get("include") if isinstance(packages[0], dict) else None
                    if inc:
                        return inc
                if isinstance(poetry.get("name"), str):
                    return poetry["name"]
            if "project" in data and isinstance(data["project"].get("name"), str):
                return data["project"]["name"]
        except Exception:
            pass
    for p in dest.iterdir():
        if p.is_dir() and (p / "__init__.py").exists():
            return p.name
    return dest.name

# ────────────────────────────────────────────────────────────────────────────────
# Main CLI
# ────────────────────────────────────────────────────────────────────────────────

def main() -> None:
    clear_screen()
    console.print(Panel.fit("🚀 OpenAPI SDK Generation Wizard", style="green"))

    # Show existing SDKs
    console.print(Panel(
        ", ".join(list_existing_sdks()) or "(none)",
        title="Existing SDKs in output_sdk/",
        border_style="magenta",
    ))

    # Step 1 – pick spec
    specs = list_specs()
    table = Table(box=box.SIMPLE_HEAVY)
    table.add_column("#", style="bold cyan")
    table.add_column("Spec file")
    for i, path in enumerate(specs, 1):
        table.add_row(str(i), path.name)
    exit_idx = len(specs) + 1
    table.add_row(str(exit_idx), "Exit")
    console.print(Panel(table, title="Step 1/4: Select OpenAPI Spec", border_style="cyan"))

    choice = ask_choice(f"Enter number [1-{exit_idx}]", "")
    if choice.isdigit() and int(choice) == exit_idx:
        console.print("[green]Exiting…[/green]")
        sys.exit(0)
    if not (choice.isdigit() and 1 <= (idx := int(choice)) <= len(specs)):
        console.print("[red]Invalid selection. Exiting.[/red]")
        sys.exit(1)
    spec = specs[idx - 1]
    console.print(f":white_check_mark: Selected [bold]{spec.name}[/bold]\n")

    # Step 2 – folder name (default from registry if available)
    registry = load_registry()
    default_sdk_name = registry_short_name_for_spec(spec, registry) or ""
    console.print(Panel.fit(
        "🔧 Step 2/4: Name Your SDK Folder" + (f"\n[dim](suggested: {default_sdk_name})[/dim]" if default_sdk_name else ""),
        border_style="cyan",
    ))
    sdk_name = Prompt.ask("[cyan]?[/cyan] [bold]Enter a short SDK folder name[/bold]", default=default_sdk_name).strip()
    if not sdk_name:
        console.print("[red]You must enter a non-empty SDK name. Exiting.[/red]")
        sys.exit(1)
    package_name = sanitize_sdk_name(sdk_name)
    console.print(":white_check_mark: Name set\n")

    # Step 3 – preview command
    cmd = build_command(spec, sdk_name, package_name)
    console.print(Panel(Markdown(f"**Command to run**\n```bash {' '.join(shlex.quote(p) for p in cmd)} ```"), title="Step 3/4: Preview Command", border_style="cyan"))
    if ask_choice("Proceed with SDK generation? (Y/n)", "Y").lower().startswith("n"):
        console.print("[yellow]Aborted by user.[/yellow]")
        return

    # Step 4 – run generator
    console.print(Panel.fit("🛠 Generating SDK…", style="cyan"))
    if subprocess.run(cmd).returncode != 0:
        console.print(f"[red]Generation failed for {spec.name}[/red]")
        sys.exit(1)
    console.print(f"[green]Success for {spec.name} → {sdk_name}[/green]\n")

    # Show tree of output_sdk
    tree = Tree(f"[bold]{OUTPUT_BASE_DIR.name}[/bold]")
    for d in sorted(OUTPUT_BASE_DIR.iterdir()):
        if d.is_dir():
            br = tree.add(d.name)
            for child in sorted(d.iterdir()):
                br.add(child.name)
    console.print(tree)

<<<<<<< HEAD
    # Determine package directory name via pyproject.toml
    pkg_dir = parse_package_dir(OUTPUT_BASE_DIR / sdk_name, sdk_name)
=======
    # Detect real python module directory inside the SDK folder
    pkg_dir = extract_package_name(OUTPUT_BASE_DIR / sdk_name)
>>>>>>> 0498377a

 
    # ---------------------------------------------------------------------
    # Update platform_registry.json (without touching 'installed')
    # ---------------------------------------------------------------------
    short_name = registry_short_name_for_spec(spec, registry) or sdk_name
    entry = registry.get(short_name, {})
    entry["openapi_name"] = spec.stem
    entry["sdk_module"] = pkg_dir
    entry["created_by_us"] = True
    # Note: we intentionally leave the 'installed' flag unchanged.
    registry[short_name] = entry
    save_registry(registry)
    console.print(f"[green]Registry updated: {short_name} → sdk_module={pkg_dir}[/green]")

    # ---------------------------------------------------------------------
    # Show install instructions & usage snippet
    # ---------------------------------------------------------------------
    console.print(Panel.fit("📦 Install into your environment:", style="cyan"))
    abs_dest = (OUTPUT_BASE_DIR / sdk_name).resolve()
    console.print(Markdown(f"```bash pip install -e {abs_dest} ```"))

    console.print(Panel.fit("👉 Usage in your Python code:", style="cyan"))
    console.print(Markdown(f"```python\nimport {pkg_dir} \n```"))


if __name__ == "__main__":
    try:
        main()
    except KeyboardInterrupt:
        console.print("\n[red]Interrupted by user.[/red]")
        sys.exit(1)<|MERGE_RESOLUTION|>--- conflicted
+++ resolved
@@ -228,13 +228,10 @@
                 br.add(child.name)
     console.print(tree)
 
-<<<<<<< HEAD
+
     # Determine package directory name via pyproject.toml
     pkg_dir = parse_package_dir(OUTPUT_BASE_DIR / sdk_name, sdk_name)
-=======
-    # Detect real python module directory inside the SDK folder
-    pkg_dir = extract_package_name(OUTPUT_BASE_DIR / sdk_name)
->>>>>>> 0498377a
+
 
  
     # ---------------------------------------------------------------------
