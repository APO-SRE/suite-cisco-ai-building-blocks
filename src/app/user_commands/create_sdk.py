#!/usr/bin/env python3
from __future__ import annotations
#######################################################################################
## suite-cisco-ai-building-blocks/src/app/user_commands/create_sdk.py
## Copyright (c) 2025 Jeff Teeter, Ph.D.
## Cisco Systems, Inc.
## Licensed under the Apache License, Version 2.0 (see LICENSE)
## Distributed on an "AS IS" BASIS, WITHOUT WARRANTIES OR CONDITIONS OF ANY KIND.
#######################################################################################
"""
╔═══════════════════ OpenAPI SDK Generation Wizard ═════════════════════════╗
║ A polished step‑by‑step CLI to run openapi‑python‑client for your specs.  ║
║                                                                           ║
║ FEATURES                                                                  ║
║   • Select a spec                                                         ║
║   • Suggest folder name from platform_registry.json                       ║
║   • Generate the SDK with poetry meta                                     ║
║   • Auto‑populate *sdk_module* in platform_registry.json                  ║
║     (but **does NOT touch the `installed` flag**)                         ║
║   • Show pip‑install instructions & import snippet                        ║
╚═══════════════════════════════════════════════════════════════════════════╝
"""

import os
import sys
import shlex
import subprocess
import json
<<<<<<< HEAD
import shutil
=======
import re
import tomllib
>>>>>>> b6cc1208
from pathlib import Path
from typing import List, Dict, Optional
import tomllib

from rich.console import Console
from rich.panel import Panel
from rich.prompt import Prompt
from rich.table import Table
from rich.tree import Tree
from rich.markdown import Markdown
from rich import box
from rich.traceback import install

install()
console = Console()

# ────────────────────────────────────────────────────────────────────────────────
# Constants
# ────────────────────────────────────────────────────────────────────────────────
PROJECT_ROOT           = Path(__file__).resolve().parents[3]  # repo root
SOURCE_DIR             = PROJECT_ROOT / "src" / "source_open_api"           # specs folder
OUTPUT_BASE_DIR        = PROJECT_ROOT / "src" / "db_scripts" / "output_sdk" # generated SDKs
SDK_MAP_FILE           = PROJECT_ROOT / "src" / "app" / "llm" / "sdk_map.json"
PLATFORM_REGISTRY_FILE = PROJECT_ROOT / "src" / "app" / "llm" / "platform_registry.json"

# ────────────────────────────────────────────────────────────────────────────────
# Helpers
# ────────────────────────────────────────────────────────────────────────────────

def clear_screen() -> None:
    if sys.stdout.isatty():
        os.system("cls" if os.name == "nt" else "clear")


def list_existing_sdks() -> List[str]:
    return sorted(p.name for p in OUTPUT_BASE_DIR.iterdir() if p.is_dir()) if OUTPUT_BASE_DIR.exists() else []


def list_specs() -> List[Path]:
    specs = sorted(p for p in SOURCE_DIR.iterdir() if p.is_file() and p.suffix.lower() in {".json", ".yaml", ".yml"})
    if not specs:
        console.print(f"[red]No OpenAPI files found in {SOURCE_DIR}[/red]")
        sys.exit(1)
    return specs


def ask_choice(prompt: str, default: str) -> str:
    return Prompt.ask(f"[cyan]?[/cyan] [bold]{prompt}[/bold]", default=default).strip()


def sanitize_sdk_name(name: str) -> str:
    sanitized = re.sub(r"[^0-9a-zA-Z_]+", "_", name).lower()
    sanitized = re.sub(r"_+", "_", sanitized).strip("_")
    return sanitized or "sdk"


def build_command(spec: Path, sdk_name: str, package_name: str) -> List[str]:
    dest = OUTPUT_BASE_DIR / sdk_name
    dest.mkdir(parents=True, exist_ok=True)
    return [
        "openapi-python-client", "generate",
        "--path", str(spec),
        "--output-path", str(dest),
        "--meta", "poetry",
        "--overwrite",
        "--package-name", package_name,
    ]


def parse_package_dir(dest_dir: Path, fallback: str) -> str:
    pyproject = dest_dir / "pyproject.toml"
    if pyproject.exists():
        try:
            data = tomllib.loads(pyproject.read_text(encoding="utf-8"))
            name = data.get("project", {}).get("name") or \
                   data.get("tool", {}).get("poetry", {}).get("name")
            if name:
                return name.replace("-", "_")
        except Exception:
            pass
    return fallback


def load_registry() -> Dict[str, Dict[str, str]]:
    try:
        return json.loads(PLATFORM_REGISTRY_FILE.read_text(encoding="utf-8"))
    except Exception:
        return {}


def save_registry(reg: Dict[str, Dict[str, str]]) -> None:
    PLATFORM_REGISTRY_FILE.parent.mkdir(parents=True, exist_ok=True)
    PLATFORM_REGISTRY_FILE.write_text(json.dumps(reg, indent=2), encoding="utf-8")


def registry_short_name_for_spec(spec: Path, registry: Dict[str, Dict[str, str]]) -> Optional[str]:
    stem = spec.stem.lower()
    for short_name, entry in registry.items():
        if stem == str(entry.get("openapi_name", "")).lower():
            return short_name
    return None


def extract_package_name(dest: Path) -> str:
    """Return the package name from pyproject.toml or best-effort fallback."""
    pyproject = dest / "pyproject.toml"
    if pyproject.exists():
        try:
            data = tomllib.loads(pyproject.read_text(encoding="utf-8"))
            if "tool" in data and "poetry" in data["tool"]:
                poetry = data["tool"]["poetry"]
                packages = poetry.get("packages")
                if isinstance(packages, list) and packages:
                    inc = packages[0].get("include") if isinstance(packages[0], dict) else None
                    if inc:
                        return inc
                if isinstance(poetry.get("name"), str):
                    return poetry["name"]
            if "project" in data and isinstance(data["project"].get("name"), str):
                return data["project"]["name"]
        except Exception:
            pass
    for p in dest.iterdir():
        if p.is_dir() and (p / "__init__.py").exists():
            return p.name
    return dest.name

# ────────────────────────────────────────────────────────────────────────────────
# Main CLI
# ────────────────────────────────────────────────────────────────────────────────

def main() -> None:
    if shutil.which("openapi-python-client") is None:
        console.print(
            "[red]`openapi-python-client` is not installed. "
            "Install it with `pip install openapi-python-client` and try again.[/red]"
        )
        sys.exit(1)
    clear_screen()
    console.print(Panel.fit("🚀 OpenAPI SDK Generation Wizard", style="green"))

    # Show existing SDKs
    console.print(Panel(
        ", ".join(list_existing_sdks()) or "(none)",
        title="Existing SDKs in output_sdk/",
        border_style="magenta",
    ))

    # Step 1 – pick spec
    specs = list_specs()
    table = Table(box=box.SIMPLE_HEAVY)
    table.add_column("#", style="bold cyan")
    table.add_column("Spec file")
    for i, path in enumerate(specs, 1):
        table.add_row(str(i), path.name)
    exit_idx = len(specs) + 1
    table.add_row(str(exit_idx), "Exit")
    console.print(Panel(table, title="Step 1/4: Select OpenAPI Spec", border_style="cyan"))

    choice = ask_choice(f"Enter number [1-{exit_idx}]", "")
    if choice.isdigit() and int(choice) == exit_idx:
        console.print("[green]Exiting…[/green]")
        sys.exit(0)
    if not (choice.isdigit() and 1 <= (idx := int(choice)) <= len(specs)):
        console.print("[red]Invalid selection. Exiting.[/red]")
        sys.exit(1)
    spec = specs[idx - 1]
    console.print(f":white_check_mark: Selected [bold]{spec.name}[/bold]\n")

    # Step 2 – folder name (default from registry if available)
    registry = load_registry()
    default_sdk_name = registry_short_name_for_spec(spec, registry) or ""
    console.print(Panel.fit(
        "🔧 Step 2/4: Name Your SDK Folder" + (f"\n[dim](suggested: {default_sdk_name})[/dim]" if default_sdk_name else ""),
        border_style="cyan",
    ))
    sdk_name = Prompt.ask("[cyan]?[/cyan] [bold]Enter a short SDK folder name[/bold]", default=default_sdk_name).strip()
    if not sdk_name:
        console.print("[red]You must enter a non-empty SDK name. Exiting.[/red]")
        sys.exit(1)
    package_name = sanitize_sdk_name(sdk_name)
    console.print(":white_check_mark: Name set\n")

    # Step 3 – preview command
    cmd = build_command(spec, sdk_name, package_name)
    console.print(Panel(Markdown(f"**Command to run**\n```bash {' '.join(shlex.quote(p) for p in cmd)} ```"), title="Step 3/4: Preview Command", border_style="cyan"))
    if ask_choice("Proceed with SDK generation? (Y/n)", "Y").lower().startswith("n"):
        console.print("[yellow]Aborted by user.[/yellow]")
        return

    # Step 4 – run generator
    console.print(Panel.fit("🛠 Generating SDK…", style="cyan"))
    if subprocess.run(cmd).returncode != 0:
        console.print(f"[red]Generation failed for {spec.name}[/red]")
        sys.exit(1)
    console.print(f"[green]Success for {spec.name} → {sdk_name}[/green]\n")

    # Show tree of output_sdk
    tree = Tree(f"[bold]{OUTPUT_BASE_DIR.name}[/bold]")
    for d in sorted(OUTPUT_BASE_DIR.iterdir()):
        if d.is_dir():
            br = tree.add(d.name)
            for child in sorted(d.iterdir()):
                br.add(child.name)
    console.print(tree)


    # Determine package directory name via pyproject.toml
    pkg_dir = parse_package_dir(OUTPUT_BASE_DIR / sdk_name, sdk_name)


 
    # ---------------------------------------------------------------------
    # Update platform_registry.json (without touching 'installed')
    # ---------------------------------------------------------------------
    short_name = registry_short_name_for_spec(spec, registry) or sdk_name
    entry = registry.get(short_name, {})
    entry["openapi_name"] = spec.stem
    entry["sdk_module"] = pkg_dir
    entry["created_by_us"] = True
    # Note: we intentionally leave the 'installed' flag unchanged.
    registry[short_name] = entry
    save_registry(registry)
    console.print(f"[green]Registry updated: {short_name} → sdk_module={pkg_dir}[/green]")

    # ---------------------------------------------------------------------
    # Show install instructions & usage snippet
    # ---------------------------------------------------------------------
    console.print(Panel.fit("📦 Install into your environment:", style="cyan"))
    abs_dest = (OUTPUT_BASE_DIR / sdk_name).resolve()
    console.print(Markdown(f"```bash pip install -e {abs_dest} ```"))

    console.print(Panel.fit("👉 Usage in your Python code:", style="cyan"))
    console.print(Markdown(f"```python\nimport {pkg_dir} \n```"))


if __name__ == "__main__":
    try:
        main()
    except KeyboardInterrupt:
        console.print("\n[red]Interrupted by user.[/red]")
        sys.exit(1)<|MERGE_RESOLUTION|>--- conflicted
+++ resolved
@@ -26,12 +26,8 @@
 import shlex
 import subprocess
 import json
-<<<<<<< HEAD
+
 import shutil
-=======
-import re
-import tomllib
->>>>>>> b6cc1208
 from pathlib import Path
 from typing import List, Dict, Optional
 import tomllib
